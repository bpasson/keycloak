--- conflicted
+++ resolved
@@ -1,447 +1,422 @@
-package org.keycloak.services.resources.admin;
-
-import org.jboss.logging.Logger;
-import org.jboss.resteasy.annotations.cache.NoCache;
-import org.jboss.resteasy.spi.NotFoundException;
-import org.jboss.resteasy.spi.ResteasyProviderFactory;
-import org.keycloak.events.Event;
-import org.keycloak.events.EventQuery;
-import org.keycloak.events.EventStoreProvider;
-import org.keycloak.events.EventType;
-import org.keycloak.models.ApplicationModel;
-import org.keycloak.models.KeycloakSession;
-import org.keycloak.models.ModelDuplicateException;
-import org.keycloak.models.RealmModel;
-import org.keycloak.models.UserFederationProviderModel;
-import org.keycloak.models.UserSessionModel;
-import org.keycloak.models.cache.CacheRealmProvider;
-import org.keycloak.models.cache.CacheUserProvider;
-import org.keycloak.models.utils.ModelToRepresentation;
-import org.keycloak.models.utils.RepresentationToModel;
-import org.keycloak.protocol.oidc.TokenManager;
-import org.keycloak.representations.idm.RealmEventsConfigRepresentation;
-import org.keycloak.representations.idm.RealmRepresentation;
-import org.keycloak.services.managers.LDAPConnectionTestManager;
-import org.keycloak.services.managers.RealmManager;
-import org.keycloak.services.managers.ResourceAdminManager;
-import org.keycloak.services.managers.UsersSyncManager;
-import org.keycloak.services.resources.flows.Flows;
-import org.keycloak.timer.TimerProvider;
-
-import javax.ws.rs.Consumes;
-import javax.ws.rs.DELETE;
-import javax.ws.rs.GET;
-import javax.ws.rs.POST;
-import javax.ws.rs.PUT;
-import javax.ws.rs.Path;
-import javax.ws.rs.PathParam;
-import javax.ws.rs.Produces;
-import javax.ws.rs.QueryParam;
-import javax.ws.rs.core.Context;
-import javax.ws.rs.core.MediaType;
-import javax.ws.rs.core.Response;
-import javax.ws.rs.core.UriInfo;
-import java.util.HashMap;
-import java.util.LinkedList;
-import java.util.List;
-import java.util.Map;
-
-/**
- * Base resource class for the admin REST api of one realm
- *
- * @author <a href="mailto:bill@burkecentral.com">Bill Burke</a>
- * @version $Revision: 1 $
- */
-public class RealmAdminResource {
-    protected static final Logger logger = Logger.getLogger(RealmAdminResource.class);
-    protected RealmAuth auth;
-    protected RealmModel realm;
-    private TokenManager tokenManager;
-
-    @Context
-    protected KeycloakSession session;
-
-    @Context
-    protected UriInfo uriInfo;
-
-    public RealmAdminResource(RealmAuth auth, RealmModel realm, TokenManager tokenManager) {
-        this.auth = auth;
-        this.realm = realm;
-        this.tokenManager = tokenManager;
-
-        auth.init(RealmAuth.Resource.REALM);
-    }
-
-    /**
-     * Base path for managing applications under this realm.
-     *
-     * @return
-     */
-    @Path("applications")
-    public ApplicationsResource getApplications() {
-        ApplicationsResource applicationsResource = new ApplicationsResource(realm, auth);
-        ResteasyProviderFactory.getInstance().injectProperties(applicationsResource);
-        //resourceContext.initResource(applicationsResource);
-        return applicationsResource;
-    }
-
-    /**
-     * Base path for managing applications under this realm.
-     *
-     * @return
-     */
-    @Path("applications-by-id")
-    public ApplicationsByIdResource getApplicationsById() {
-        ApplicationsByIdResource applicationsResource = new ApplicationsByIdResource(realm, auth);
-        ResteasyProviderFactory.getInstance().injectProperties(applicationsResource);
-        //resourceContext.initResource(applicationsResource);
-        return applicationsResource;
-    }
-
-    /**
-     * base path for managing oauth clients in this realm
-     *
-     * @return
-     */
-    @Path("oauth-clients")
-    public OAuthClientsResource getOAuthClients() {
-        OAuthClientsResource oauth = new OAuthClientsResource(realm, auth, session);
-        ResteasyProviderFactory.getInstance().injectProperties(oauth);
-        //resourceContext.initResource(oauth);
-        return oauth;
-    }
-
-    /**
-     * base path for managing realm-level roles of this realm
-     *
-     * @return
-     */
-    @Path("roles")
-    public RoleContainerResource getRoleContainerResource() {
-        return new RoleContainerResource(realm, auth, realm);
-    }
-
-    /**
-     * Get the top-level representation of the realm.  It will not include nested information like User, Application, or OAuth
-     * Client representations.
-     *
-     * @return
-     */
-    @GET
-    @NoCache
-    @Produces("application/json")
-    public RealmRepresentation getRealm() {
-        if (auth.hasView()) {
-            RealmRepresentation rep = ModelToRepresentation.toRepresentation(realm);
-            if (session.realms() instanceof CacheRealmProvider) {
-                CacheRealmProvider cacheRealmProvider = (CacheRealmProvider)session.realms();
-                rep.setRealmCacheEnabled(cacheRealmProvider.isEnabled());
-            }
-            if (session.userStorage() instanceof CacheUserProvider) {
-                CacheUserProvider cache = (CacheUserProvider)session.userStorage();
-                rep.setUserCacheEnabled(cache.isEnabled());
-            }
-            return rep;
-        } else {
-            auth.requireAny();
-
-            RealmRepresentation rep = new RealmRepresentation();
-            rep.setRealm(realm.getName());
-
-            return rep;
-        }
-    }
-
-    /**
-     * Update the top-level information of this realm.  Any user, roles, application, or oauth client information in the representation
-     * will be ignored.  This will only update top-level attributes of the realm.
-     *
-     * @param rep
-     * @return
-     */
-    @PUT
-    @Consumes("application/json")
-    public Response updateRealm(final RealmRepresentation rep) {
-        auth.requireManage();
-
-        logger.debug("updating realm: " + realm.getName());
-        try {
-            RepresentationToModel.updateRealm(rep, realm);
-            if (rep.isRealmCacheEnabled() != null && session.realms() instanceof CacheRealmProvider) {
-                CacheRealmProvider cacheRealmProvider = (CacheRealmProvider)session.realms();
-                cacheRealmProvider.setEnabled(rep.isRealmCacheEnabled());
-            }
-            if (rep.isUserCacheEnabled() != null && session.userStorage() instanceof CacheUserProvider) {
-                CacheUserProvider cache = (CacheUserProvider)session.userStorage();
-                cache.setEnabled(rep.isUserCacheEnabled());
-            }
-
-            // Refresh periodic sync tasks for configured federationProviders
-            List<UserFederationProviderModel> federationProviders = realm.getUserFederationProviders();
-            UsersSyncManager usersSyncManager = new UsersSyncManager();
-            for (final UserFederationProviderModel fedProvider : federationProviders) {
-                usersSyncManager.refreshPeriodicSyncForProvider(session.getKeycloakSessionFactory(), session.getProvider(TimerProvider.class), fedProvider, realm.getId());
-            }
-
-            return Response.noContent().build();
-        } catch (ModelDuplicateException e) {
-            return Flows.errors().exists("Realm " + rep.getRealm() + " already exists");
-        }
-    }
-
-    /**
-     * Delete this realm.
-     *
-     */
-    @DELETE
-    public void deleteRealm() {
-        auth.requireManage();
-
-        if (!new RealmManager(session).removeRealm(realm)) {
-            throw new NotFoundException("Realm doesn't exist");
-        }
-    }
-
-    /**
-     * Base path for managing users in this realm.
-     *
-     * @return
-     */
-    @Path("users")
-    public UsersResource users() {
-        UsersResource users = new UsersResource(realm, auth, tokenManager);
-        ResteasyProviderFactory.getInstance().injectProperties(users);
-        //resourceContext.initResource(users);
-        return users;
-    }
-
-    @Path("user-federation")
-    public UserFederationResource userFederation() {
-        UserFederationResource fed = new UserFederationResource(realm, auth);
-        ResteasyProviderFactory.getInstance().injectProperties(fed);
-        //resourceContext.initResource(fed);
-        return fed;
-    }
-
-    /**
-     * Path for managing all realm-level or application-level roles defined in this realm by it's id.
-     *
-     * @return
-     */
-    @Path("roles-by-id")
-    public RoleByIdResource rolesById() {
-        RoleByIdResource resource = new RoleByIdResource(realm, auth);
-        ResteasyProviderFactory.getInstance().injectProperties(resource);
-        //resourceContext.initResource(resource);
-        return resource;
-    }
-
-    /**
-     * Push the realm's revocation policy to any application that has an admin url associated with it.
-     *
-     */
-    @Path("push-revocation")
-    @POST
-    public void pushRevocation() {
-        auth.requireManage();
-        new ResourceAdminManager().pushRealmRevocationPolicy(uriInfo.getRequestUri(), realm);
-    }
-
-    /**
-     * Removes all user sessions.  Any application that has an admin url will also be told to invalidate any sessions
-     * they have.
-     *
-     */
-    @Path("logout-all")
-    @POST
-    public void logoutAll() {
-        auth.requireManage();
-        session.sessions().removeUserSessions(realm);
-        new ResourceAdminManager().logoutAll(uriInfo.getRequestUri(), realm);
-    }
-
-    /**
-     * Remove a specific user session. Any application that has an admin url will also be told to invalidate this
-     * particular session.
-     *
-     * @param sessionId
-     */
-    @Path("sessions/{session}")
-    @DELETE
-    public void deleteSession(@PathParam("session") String sessionId) {
-        UserSessionModel userSession = session.sessions().getUserSession(realm, sessionId);
-        if (userSession == null) throw new NotFoundException("Sesssion not found");
-        session.sessions().removeUserSession(realm, userSession);
-        new ResourceAdminManager().logoutSession(uriInfo.getRequestUri(), realm, userSession);
-    }
-
-    /**
-     * Returns a JSON map.  The key is the application name, the value is the number of sessions that currently are active
-     * with that application.  Only application's that actually have a session associated with them will be in this map.
-     *
-     * @return
-     */
-    @Path("application-session-stats")
-    @GET
-    @NoCache
-    @Produces(MediaType.APPLICATION_JSON)
-    @Deprecated
-    public Map<String, Integer> getApplicationSessionStats() {
-        auth.requireView();
-        Map<String, Integer> stats = new HashMap<String, Integer>();
-        for (ApplicationModel application : realm.getApplications()) {
-            int size = session.sessions().getActiveUserSessions(application.getRealm(), application);
-            if (size == 0) continue;
-            stats.put(application.getName(), size);
-        }
-        return stats;
-    }
-
-    /**
-<<<<<<< HEAD
-     * Returns a JSON map.  The key is the application id, the value is the number of sessions that currently are active
-     * with that application.  Only application's that actually have a session associated with them will be in this map.
-     *
-     * @return
-     */
-    @Path("application-by-id-session-stats")
-    @GET
-    @NoCache
-    @Produces(MediaType.APPLICATION_JSON)
-    public List<Map<String, String>> getApplicationByIdSessionStats() {
-        auth.requireView();
-        List<Map<String, String>> data = new LinkedList<Map<String, String>>();
-        for (ApplicationModel application : realm.getApplications()) {
-            int size = session.sessions().getActiveUserSessions(application.getRealm(), application);
-            if (size == 0) continue;
-            Map<String, String> map = new HashMap<String, String>();
-            map.put("id", application.getId());
-            map.put("name", application.getName());
-            map.put("active", size + "");
-            data.add(map);
-        }
-        return data;
-    }
-
-    /**
-     * Any application that has an admin URL will be asked directly how many sessions they have active and what users
-     * are involved with those sessions.
-     *
-     * @return
-     */
-    @Path("session-stats")
-    @GET
-    @NoCache
-    @Produces(MediaType.APPLICATION_JSON)
-    public Map<String, SessionStats> getSessionStats() {
-        logger.info("session-stats");
-        auth.requireView();
-        Map<String, SessionStats> stats = new HashMap<String, SessionStats>();
-        for (ApplicationModel applicationModel : realm.getApplications()) {
-            if (applicationModel.getManagementUrl() == null) continue;
-            SessionStats appStats = new ResourceAdminManager().getSessionStats(uriInfo.getRequestUri(), this.session, realm, applicationModel, false);
-            stats.put(applicationModel.getName(), appStats);
-        }
-        return stats;
-    }
-
-    /**
-=======
->>>>>>> 3d5d7777
-     * View the events provider and how it is configured.
-     *
-     * @return
-     */
-    @GET
-    @NoCache
-    @Path("events/config")
-    @Produces("application/json")
-    public RealmEventsConfigRepresentation getRealmEventsConfig() {
-        auth.init(RealmAuth.Resource.EVENTS).requireView();
-
-        return ModelToRepresentation.toEventsConfigReprensetation(realm);
-    }
-
-    /**
-     * Change the events provider and/or it's configuration
-     *
-     * @param rep
-     */
-    @PUT
-    @Path("events/config")
-    @Consumes("application/json")
-    public void updateRealmEventsConfig(final RealmEventsConfigRepresentation rep) {
-        auth.init(RealmAuth.Resource.EVENTS).requireManage();
-
-        logger.debug("updating realm events config: " + realm.getName());
-        new RealmManager(session).updateRealmEventsConfig(rep, realm);
-    }
-
-    /**
-     * Query events.  Returns all events, or will query based on URL query parameters listed here
-     *
-     * @param client app or oauth client name
-     * @param type type type
-     * @param user user id
-     * @param ipAddress
-     * @param firstResult
-     * @param maxResults
-     * @return
-     */
-    @Path("events")
-    @GET
-    @NoCache
-    @Produces(MediaType.APPLICATION_JSON)
-    public List<Event> getEvents(@QueryParam("client") String client, @QueryParam("type") String type, @QueryParam("user") String user,
-                                 @QueryParam("ipAddress") String ipAddress, @QueryParam("first") Integer firstResult, @QueryParam("max") Integer maxResults) {
-        auth.init(RealmAuth.Resource.EVENTS).requireView();
-
-        EventStoreProvider eventStore = session.getProvider(EventStoreProvider.class);
-
-        EventQuery query = eventStore.createQuery().realm(realm.getId());
-        if (client != null) {
-            query.client(client);
-        }
-        if (type != null) {
-            query.type(EventType.valueOf(type));
-        }
-        if (user != null) {
-            query.user(user);
-        }
-        if (ipAddress != null) {
-            query.ipAddress(ipAddress);
-        }
-        if (firstResult != null) {
-            query.firstResult(firstResult);
-        }
-        if (maxResults != null) {
-            query.maxResults(maxResults);
-        }
-
-        return query.getResultList();
-    }
-
-    /**
-     * Delete all events.
-     *
-     */
-    @Path("events")
-    @DELETE
-    public void clearEvents() {
-        auth.init(RealmAuth.Resource.EVENTS).requireManage();
-
-        EventStoreProvider eventStore = session.getProvider(EventStoreProvider.class);
-        eventStore.clear(realm.getId());
-    }
-
-    @Path("testLDAPConnection")
-    @GET
-    @NoCache
-    public Response testLDAPConnection(@QueryParam("action") String action, @QueryParam("connectionUrl") String connectionUrl,
-                                       @QueryParam("bindDn") String bindDn, @QueryParam("bindCredential") String bindCredential) {
-        auth.init(RealmAuth.Resource.REALM).requireManage();
-
-        boolean result = new LDAPConnectionTestManager().testLDAP(action, connectionUrl, bindDn, bindCredential);
-        return result ? Response.noContent().build() : Flows.errors().error("LDAP test error", Response.Status.BAD_REQUEST);
-    }
-}
+package org.keycloak.services.resources.admin;
+
+import org.jboss.logging.Logger;
+import org.jboss.resteasy.annotations.cache.NoCache;
+import org.jboss.resteasy.spi.NotFoundException;
+import org.jboss.resteasy.spi.ResteasyProviderFactory;
+import org.keycloak.events.Event;
+import org.keycloak.events.EventQuery;
+import org.keycloak.events.EventStoreProvider;
+import org.keycloak.events.EventType;
+import org.keycloak.models.ApplicationModel;
+import org.keycloak.models.KeycloakSession;
+import org.keycloak.models.ModelDuplicateException;
+import org.keycloak.models.RealmModel;
+import org.keycloak.models.UserFederationProviderModel;
+import org.keycloak.models.UserSessionModel;
+import org.keycloak.models.cache.CacheRealmProvider;
+import org.keycloak.models.cache.CacheUserProvider;
+import org.keycloak.models.utils.ModelToRepresentation;
+import org.keycloak.models.utils.RepresentationToModel;
+import org.keycloak.protocol.oidc.TokenManager;
+import org.keycloak.representations.idm.RealmEventsConfigRepresentation;
+import org.keycloak.representations.idm.RealmRepresentation;
+import org.keycloak.services.managers.LDAPConnectionTestManager;
+import org.keycloak.services.managers.RealmManager;
+import org.keycloak.services.managers.ResourceAdminManager;
+import org.keycloak.services.managers.UsersSyncManager;
+import org.keycloak.services.resources.flows.Flows;
+import org.keycloak.timer.TimerProvider;
+
+import javax.ws.rs.Consumes;
+import javax.ws.rs.DELETE;
+import javax.ws.rs.GET;
+import javax.ws.rs.POST;
+import javax.ws.rs.PUT;
+import javax.ws.rs.Path;
+import javax.ws.rs.PathParam;
+import javax.ws.rs.Produces;
+import javax.ws.rs.QueryParam;
+import javax.ws.rs.core.Context;
+import javax.ws.rs.core.MediaType;
+import javax.ws.rs.core.Response;
+import javax.ws.rs.core.UriInfo;
+import java.util.HashMap;
+import java.util.LinkedList;
+import java.util.List;
+import java.util.Map;
+
+/**
+ * Base resource class for the admin REST api of one realm
+ *
+ * @author <a href="mailto:bill@burkecentral.com">Bill Burke</a>
+ * @version $Revision: 1 $
+ */
+public class RealmAdminResource {
+    protected static final Logger logger = Logger.getLogger(RealmAdminResource.class);
+    protected RealmAuth auth;
+    protected RealmModel realm;
+    private TokenManager tokenManager;
+
+    @Context
+    protected KeycloakSession session;
+
+    @Context
+    protected UriInfo uriInfo;
+
+    public RealmAdminResource(RealmAuth auth, RealmModel realm, TokenManager tokenManager) {
+        this.auth = auth;
+        this.realm = realm;
+        this.tokenManager = tokenManager;
+
+        auth.init(RealmAuth.Resource.REALM);
+    }
+
+    /**
+     * Base path for managing applications under this realm.
+     *
+     * @return
+     */
+    @Path("applications")
+    public ApplicationsResource getApplications() {
+        ApplicationsResource applicationsResource = new ApplicationsResource(realm, auth);
+        ResteasyProviderFactory.getInstance().injectProperties(applicationsResource);
+        //resourceContext.initResource(applicationsResource);
+        return applicationsResource;
+    }
+
+    /**
+     * Base path for managing applications under this realm.
+     *
+     * @return
+     */
+    @Path("applications-by-id")
+    public ApplicationsByIdResource getApplicationsById() {
+        ApplicationsByIdResource applicationsResource = new ApplicationsByIdResource(realm, auth);
+        ResteasyProviderFactory.getInstance().injectProperties(applicationsResource);
+        //resourceContext.initResource(applicationsResource);
+        return applicationsResource;
+    }
+
+    /**
+     * base path for managing oauth clients in this realm
+     *
+     * @return
+     */
+    @Path("oauth-clients")
+    public OAuthClientsResource getOAuthClients() {
+        OAuthClientsResource oauth = new OAuthClientsResource(realm, auth, session);
+        ResteasyProviderFactory.getInstance().injectProperties(oauth);
+        //resourceContext.initResource(oauth);
+        return oauth;
+    }
+
+    /**
+     * base path for managing realm-level roles of this realm
+     *
+     * @return
+     */
+    @Path("roles")
+    public RoleContainerResource getRoleContainerResource() {
+        return new RoleContainerResource(realm, auth, realm);
+    }
+
+    /**
+     * Get the top-level representation of the realm.  It will not include nested information like User, Application, or OAuth
+     * Client representations.
+     *
+     * @return
+     */
+    @GET
+    @NoCache
+    @Produces("application/json")
+    public RealmRepresentation getRealm() {
+        if (auth.hasView()) {
+            RealmRepresentation rep = ModelToRepresentation.toRepresentation(realm);
+            if (session.realms() instanceof CacheRealmProvider) {
+                CacheRealmProvider cacheRealmProvider = (CacheRealmProvider)session.realms();
+                rep.setRealmCacheEnabled(cacheRealmProvider.isEnabled());
+            }
+            if (session.userStorage() instanceof CacheUserProvider) {
+                CacheUserProvider cache = (CacheUserProvider)session.userStorage();
+                rep.setUserCacheEnabled(cache.isEnabled());
+            }
+            return rep;
+        } else {
+            auth.requireAny();
+
+            RealmRepresentation rep = new RealmRepresentation();
+            rep.setRealm(realm.getName());
+
+            return rep;
+        }
+    }
+
+    /**
+     * Update the top-level information of this realm.  Any user, roles, application, or oauth client information in the representation
+     * will be ignored.  This will only update top-level attributes of the realm.
+     *
+     * @param rep
+     * @return
+     */
+    @PUT
+    @Consumes("application/json")
+    public Response updateRealm(final RealmRepresentation rep) {
+        auth.requireManage();
+
+        logger.debug("updating realm: " + realm.getName());
+        try {
+            RepresentationToModel.updateRealm(rep, realm);
+            if (rep.isRealmCacheEnabled() != null && session.realms() instanceof CacheRealmProvider) {
+                CacheRealmProvider cacheRealmProvider = (CacheRealmProvider)session.realms();
+                cacheRealmProvider.setEnabled(rep.isRealmCacheEnabled());
+            }
+            if (rep.isUserCacheEnabled() != null && session.userStorage() instanceof CacheUserProvider) {
+                CacheUserProvider cache = (CacheUserProvider)session.userStorage();
+                cache.setEnabled(rep.isUserCacheEnabled());
+            }
+
+            // Refresh periodic sync tasks for configured federationProviders
+            List<UserFederationProviderModel> federationProviders = realm.getUserFederationProviders();
+            UsersSyncManager usersSyncManager = new UsersSyncManager();
+            for (final UserFederationProviderModel fedProvider : federationProviders) {
+                usersSyncManager.refreshPeriodicSyncForProvider(session.getKeycloakSessionFactory(), session.getProvider(TimerProvider.class), fedProvider, realm.getId());
+            }
+
+            return Response.noContent().build();
+        } catch (ModelDuplicateException e) {
+            return Flows.errors().exists("Realm " + rep.getRealm() + " already exists");
+        }
+    }
+
+    /**
+     * Delete this realm.
+     *
+     */
+    @DELETE
+    public void deleteRealm() {
+        auth.requireManage();
+
+        if (!new RealmManager(session).removeRealm(realm)) {
+            throw new NotFoundException("Realm doesn't exist");
+        }
+    }
+
+    /**
+     * Base path for managing users in this realm.
+     *
+     * @return
+     */
+    @Path("users")
+    public UsersResource users() {
+        UsersResource users = new UsersResource(realm, auth, tokenManager);
+        ResteasyProviderFactory.getInstance().injectProperties(users);
+        //resourceContext.initResource(users);
+        return users;
+    }
+
+    @Path("user-federation")
+    public UserFederationResource userFederation() {
+        UserFederationResource fed = new UserFederationResource(realm, auth);
+        ResteasyProviderFactory.getInstance().injectProperties(fed);
+        //resourceContext.initResource(fed);
+        return fed;
+    }
+
+    /**
+     * Path for managing all realm-level or application-level roles defined in this realm by it's id.
+     *
+     * @return
+     */
+    @Path("roles-by-id")
+    public RoleByIdResource rolesById() {
+        RoleByIdResource resource = new RoleByIdResource(realm, auth);
+        ResteasyProviderFactory.getInstance().injectProperties(resource);
+        //resourceContext.initResource(resource);
+        return resource;
+    }
+
+    /**
+     * Push the realm's revocation policy to any application that has an admin url associated with it.
+     *
+     */
+    @Path("push-revocation")
+    @POST
+    public void pushRevocation() {
+        auth.requireManage();
+        new ResourceAdminManager().pushRealmRevocationPolicy(uriInfo.getRequestUri(), realm);
+    }
+
+    /**
+     * Removes all user sessions.  Any application that has an admin url will also be told to invalidate any sessions
+     * they have.
+     *
+     */
+    @Path("logout-all")
+    @POST
+    public void logoutAll() {
+        auth.requireManage();
+        session.sessions().removeUserSessions(realm);
+        new ResourceAdminManager().logoutAll(uriInfo.getRequestUri(), realm);
+    }
+
+    /**
+     * Remove a specific user session. Any application that has an admin url will also be told to invalidate this
+     * particular session.
+     *
+     * @param sessionId
+     */
+    @Path("sessions/{session}")
+    @DELETE
+    public void deleteSession(@PathParam("session") String sessionId) {
+        UserSessionModel userSession = session.sessions().getUserSession(realm, sessionId);
+        if (userSession == null) throw new NotFoundException("Sesssion not found");
+        session.sessions().removeUserSession(realm, userSession);
+        new ResourceAdminManager().logoutSession(uriInfo.getRequestUri(), realm, userSession);
+    }
+
+    /**
+     * Returns a JSON map.  The key is the application name, the value is the number of sessions that currently are active
+     * with that application.  Only application's that actually have a session associated with them will be in this map.
+     *
+     * @return
+     */
+    @Path("application-session-stats")
+    @GET
+    @NoCache
+    @Produces(MediaType.APPLICATION_JSON)
+    @Deprecated
+    public Map<String, Integer> getApplicationSessionStats() {
+        auth.requireView();
+        Map<String, Integer> stats = new HashMap<String, Integer>();
+        for (ApplicationModel application : realm.getApplications()) {
+            int size = session.sessions().getActiveUserSessions(application.getRealm(), application);
+            if (size == 0) continue;
+            stats.put(application.getName(), size);
+        }
+        return stats;
+    }
+
+    /**
+     * Returns a JSON map.  The key is the application id, the value is the number of sessions that currently are active
+     * with that application.  Only application's that actually have a session associated with them will be in this map.
+     *
+     * @return
+     */
+    @Path("application-by-id-session-stats")
+    @GET
+    @NoCache
+    @Produces(MediaType.APPLICATION_JSON)
+    public List<Map<String, String>> getApplicationByIdSessionStats() {
+        auth.requireView();
+        List<Map<String, String>> data = new LinkedList<Map<String, String>>();
+        for (ApplicationModel application : realm.getApplications()) {
+            int size = session.sessions().getActiveUserSessions(application.getRealm(), application);
+            if (size == 0) continue;
+            Map<String, String> map = new HashMap<String, String>();
+            map.put("id", application.getId());
+            map.put("name", application.getName());
+            map.put("active", size + "");
+            data.add(map);
+        }
+        return data;
+    }
+
+    /**
+     * View the events provider and how it is configured.
+     *
+     * @return
+     */
+    @GET
+    @NoCache
+    @Path("events/config")
+    @Produces("application/json")
+    public RealmEventsConfigRepresentation getRealmEventsConfig() {
+        auth.init(RealmAuth.Resource.EVENTS).requireView();
+
+        return ModelToRepresentation.toEventsConfigReprensetation(realm);
+    }
+
+    /**
+     * Change the events provider and/or it's configuration
+     *
+     * @param rep
+     */
+    @PUT
+    @Path("events/config")
+    @Consumes("application/json")
+    public void updateRealmEventsConfig(final RealmEventsConfigRepresentation rep) {
+        auth.init(RealmAuth.Resource.EVENTS).requireManage();
+
+        logger.debug("updating realm events config: " + realm.getName());
+        new RealmManager(session).updateRealmEventsConfig(rep, realm);
+    }
+
+    /**
+     * Query events.  Returns all events, or will query based on URL query parameters listed here
+     *
+     * @param client app or oauth client name
+     * @param type type type
+     * @param user user id
+     * @param ipAddress
+     * @param firstResult
+     * @param maxResults
+     * @return
+     */
+    @Path("events")
+    @GET
+    @NoCache
+    @Produces(MediaType.APPLICATION_JSON)
+    public List<Event> getEvents(@QueryParam("client") String client, @QueryParam("type") String type, @QueryParam("user") String user,
+                                 @QueryParam("ipAddress") String ipAddress, @QueryParam("first") Integer firstResult, @QueryParam("max") Integer maxResults) {
+        auth.init(RealmAuth.Resource.EVENTS).requireView();
+
+        EventStoreProvider eventStore = session.getProvider(EventStoreProvider.class);
+
+        EventQuery query = eventStore.createQuery().realm(realm.getId());
+        if (client != null) {
+            query.client(client);
+        }
+        if (type != null) {
+            query.type(EventType.valueOf(type));
+        }
+        if (user != null) {
+            query.user(user);
+        }
+        if (ipAddress != null) {
+            query.ipAddress(ipAddress);
+        }
+        if (firstResult != null) {
+            query.firstResult(firstResult);
+        }
+        if (maxResults != null) {
+            query.maxResults(maxResults);
+        }
+
+        return query.getResultList();
+    }
+
+    /**
+     * Delete all events.
+     *
+     */
+    @Path("events")
+    @DELETE
+    public void clearEvents() {
+        auth.init(RealmAuth.Resource.EVENTS).requireManage();
+
+        EventStoreProvider eventStore = session.getProvider(EventStoreProvider.class);
+        eventStore.clear(realm.getId());
+    }
+
+    @Path("testLDAPConnection")
+    @GET
+    @NoCache
+    public Response testLDAPConnection(@QueryParam("action") String action, @QueryParam("connectionUrl") String connectionUrl,
+                                       @QueryParam("bindDn") String bindDn, @QueryParam("bindCredential") String bindCredential) {
+        auth.init(RealmAuth.Resource.REALM).requireManage();
+
+        boolean result = new LDAPConnectionTestManager().testLDAP(action, connectionUrl, bindDn, bindCredential);
+        return result ? Response.noContent().build() : Flows.errors().error("LDAP test error", Response.Status.BAD_REQUEST);
+    }
+}