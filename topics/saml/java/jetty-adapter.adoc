<<<<<<< HEAD
[[_jetty_adapter]]
=======
[[_jetty_saml_adapter]]
>>>>>>> 76ef0ff8
==== Jetty SAML Adapters

To be able to secure WAR apps deployed on Jetty you must install the {{book.project.name}} Jetty 9.x or 8.x SAML adapter into your Jetty installation.
You then have to provide some extra configuration in each WAR you deploy to Jetty.
Let's go over these steps.<|MERGE_RESOLUTION|>--- conflicted
+++ resolved
@@ -1,8 +1,5 @@
-<<<<<<< HEAD
-[[_jetty_adapter]]
-=======
 [[_jetty_saml_adapter]]
->>>>>>> 76ef0ff8
+
 ==== Jetty SAML Adapters
 
 To be able to secure WAR apps deployed on Jetty you must install the {{book.project.name}} Jetty 9.x or 8.x SAML adapter into your Jetty installation.
